--- conflicted
+++ resolved
@@ -41,15 +41,9 @@
             self.frontleft_buffer = np.zeros(self.localization_buffer_size, dtype=np.float32)
             self.frontright_buffer = np.zeros(self.localization_buffer_size, dtype=np.float32)
 
-<<<<<<< HEAD
-            self.speed_of_sound = 343.0  # Speed of sound in m/s
-            self.distance_between_ears = 0.07  # Distance between microphones in meters
-            self.intensity_threshold = 6.0846175e-05  # Intensity threshold for detecting sound
-=======
             self.speed_of_sound = 343.0         # Speed of sound in m/s
             self.distance_between_ears = 0.07   # Distance between microphones in meters
             self.intensity_threshold = 400      # Intensity threshold for detecting sound
->>>>>>> 77001d96
 
             # Initialize NSnet2Enhancer
             self.enhancer = NSnet2Enhancer(fs=self.fs)
@@ -154,27 +148,6 @@
         - sigIn_frontLeft: Signal from the front left microphone
         - sigIn_frontRight: Signal from the front right microphone
         """
-<<<<<<< HEAD
-        # Compute the intensity of the sound source
-        intensity = np.mean(sigIn_frontLeft ** 2 + sigIn_frontRight ** 2)
-
-        # Check if the intensity is above the threshold
-        if intensity > self.intensity_threshold:   
-            # Compute the ITD using GCC-PHAT
-            max_tau = self.distance_between_ears / self.speed_of_sound
-            itd, _ = self.gcc_phat(sigIn_frontLeft, sigIn_frontRight, fs=self.fs, max_tau=max_tau)
-            
-            # Calculate the angle of arrival
-            angle = self.calculate_angle(itd)
-            
-            # Publish the calculated angle
-            angle_msg = std_msgs.msg.Float32()
-            angle_msg.data = angle
-            self.local_pub.publish(angle_msg)
-            
-            # Log the detected direction
-            rospy.loginfo(f"Sound detected at angle: {angle:.2f} degrees")
-=======
         
         # Step 1: Noise reduction
         noise_reduced_frontLeft = wiener(sigIn_frontLeft)
@@ -227,7 +200,25 @@
         angle_msg = std_msgs.msg.Float32()
         angle_msg.data = angle
         self.local_pub.publish(angle_msg)
->>>>>>> 77001d96
+        # # Compute the intensity of the sound source
+        # intensity = np.mean(sigIn_frontLeft ** 2 + sigIn_frontRight ** 2)
+
+        # # Check if the intensity is above the threshold
+        # if intensity > self.intensity_threshold:   
+        #     # Compute the ITD using GCC-PHAT
+        #     max_tau = self.distance_between_ears / self.speed_of_sound
+        #     itd, _ = self.gcc_phat(sigIn_frontLeft, sigIn_frontRight, fs=self.fs, max_tau=max_tau)
+            
+        #     # Calculate the angle of arrival
+        #     angle = self.calculate_angle(itd)
+            
+        #     # Publish the calculated angle
+        #     angle_msg = std_msgs.msg.Float32()
+        #     angle_msg.data = angle
+        #     self.local_pub.publish(angle_msg)
+            
+        #     # Log the detected direction
+        #     rospy.loginfo(f"Sound detected at angle: {angle:.2f} degrees")
 
     def audio_callback(self, msg):
         sigIn_frontLeft = np.array(msg.frontLeft, dtype=np.float32) / 32767.0
