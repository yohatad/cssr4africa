"""
sound_implementation.py Implementation code for running the sound detection and localization algorithm

Author: Yohannes Tadesse Haile
Date: March 15, 2025
Version: v1.0

Copyright (C) 2023 CSSR4Africa Consortium

This project is funded by the African Engineering and Technology Network (Afretec)
Inclusive Digital Transformation Research Grant Programme.

Website: www.cssr4africa.org

This program comes with ABSOLUTELY NO WARRANTY.
"""

import math
import os
import json
import rospy
import std_msgs.msg
import webrtcvad
import rospkg
import numpy as np
import matplotlib
matplotlib.use('Agg')
import matplotlib.pyplot as plt
from sound_detection_filter import NSnet2Enhancer
from sound_detection.msg import sound_detection
from threading import Lock
from std_msgs.msg import Float32MultiArray
from scipy import signal

class SoundDetectionNode:
    """
    SoundDetectionNode processes audio data from a microphone topic, applies VAD to determine if speech is present,
    applies bandpass filtering and spectral subtraction on the left channel, and localizes the sound source by computing
    the interaural time difference (ITD) via GCC-PHAT.
    """
    def __init__(self):
        """
        Initialize the SoundDetectionNode.
        Sets up ROS subscribers, publishers, and loads configuration parameters.
        """
        # Sampling parameters and physical constants
        self.frequency_sample = 48000
        self.speed_of_sound = 343.0
        self.distance_between_ears = 0.07

        # Buffer for localization (2 channels)
        self.localization_buffer_size = 8192
        self.frontleft_buffer = np.zeros(self.localization_buffer_size, dtype=np.float32)
        self.frontright_buffer = np.zeros(self.localization_buffer_size, dtype=np.float32)
        self.accumulated_samples = 0

        # Buffer for plotting every 10 seconds (10 sec * 48000 Hz)
        self.plot_buffer_size = self.frequency_sample * 10  
        self.plot_buffer = np.zeros(self.plot_buffer_size, dtype=np.float32)
        self.plot_buffer_index = 0

        # Load configuration from JSON file
        config = self.read_json_file()
        if not config or 'intensity_threshold' not in config:
            rospy.logerr("Configuration not found or missing 'intensity_threshold'.")
            raise ValueError("Missing configuration data.")
        self.intensity_threshold = config.get('intensity_threshold', 3.9e-3)

        rospack = rospkg.RosPack()
        model_path = rospack.get_path('sound_detection') + '/models/sound_detection_nsnet2-20ms-48k.onnx'
        
        self.enhancer = NSnet2Enhancer(fs=self.frequency_sample, model_path=model_path)

        # Initialize VAD with aggressiveness mode 3
        self.vad = webrtcvad.Vad(3)
        self.vad_frame_duration = 0.02  # 20 ms
        self.vad_frame_size = int(self.frequency_sample * self.vad_frame_duration)

        # Retrieve the microphone topic from the configuration file
        microphone_topic = self.extract_topics('Microphone')
        if not microphone_topic:
            rospy.logerr("Microphone topic not found in topic file.")
            raise ValueError("Missing microphone topic configuration.")

        # Initialize thread lock for shared resources
        self.lock = Lock()

        # Set up ROS subscribers and publishers
        self.audio_sub = rospy.Subscriber(microphone_topic, sound_detection, self.audio_callback)
        self.signal_pub = rospy.Publisher('/soundDetection/signal', std_msgs.msg.Float32MultiArray, queue_size=10)
        self.direction_pub = rospy.Publisher('/soundDetection/direction', std_msgs.msg.Float32, queue_size=10)

        rospy.loginfo("Sound detection node initialized.")

    @staticmethod
    def read_json_file():
        rospack = rospkg.RosPack()
        try:
            package_path = rospack.get_path('sound_detection')
            config_path = os.path.join(package_path, 'config', 'sound_detection_configuration.json')
            if os.path.exists(config_path):
                with open(config_path, 'r') as file:
                    data = json.load(file)
                    return data
            else:
                rospy.logerr(f"Configuration file not found at {config_path}")
        except rospkg.ResourceNotFound as e:
            rospy.logerr(f"ROS package 'sound_detection' not found: {e}")
        return None

    @staticmethod
    def extract_topics(topic_key):
        rospack = rospkg.RosPack()
        try:
            package_path = rospack.get_path('sound_detection')
            config_path = os.path.join(package_path, 'data', 'pepper_topics.dat')
            if os.path.exists(config_path):
                with open(config_path, 'r') as file:
                    for line in file:
                        line = line.strip()
                        if not line or line.startswith('#'):
                            continue
                        key, value = line.split(maxsplit=1)
                        if key.lower() == topic_key.lower():
                            return value
            else:
                rospy.logerr(f"Topics data file not found at {config_path}")
        except rospkg.ResourceNotFound as e:
            rospy.logerr(f"ROS package 'sound_detection' not found: {e}")
        return None

    def spectral_subtraction(self, noisy_signal, fs, noise_frames=5, n_fft=1024, hop_length=512):
        f, t, Zxx = signal.stft(noisy_signal, fs=fs, nperseg=n_fft, noverlap=n_fft-hop_length)
        magnitude = np.abs(Zxx)
        phase = np.angle(Zxx)
        noise_estimate = np.mean(magnitude[:, :noise_frames], axis=1, keepdims=True)
        magnitude_clean = magnitude - noise_estimate
        magnitude_clean[magnitude_clean < 0] = 0
        Zxx_clean = magnitude_clean * np.exp(1j * phase)
        _, recovered_signal = signal.istft(Zxx_clean, fs=fs, nperseg=n_fft, noverlap=n_fft-hop_length)
        return recovered_signal

    def apply_bandpass_and_spectral_subtraction(self, data, fs):
<<<<<<< HEAD
        lowcut = 300.0
        highcut = 3400.0
        nyq = 0.5 * fs
        low = lowcut / nyq
        high = highcut / nyq
        b, a = signal.butter(N=6, Wn=[low, high], btype='bandpass')
        filtered_signal = signal.lfilter(b, a, data)
        processed_signal = self.spectral_subtraction(filtered_signal, fs)
        return processed_signal
=======
        # lowcut = 300.0
        # highcut = 3400.0
        # nyq = 0.5 * fs
        # low = lowcut / nyq
        # high = highcut / nyq
        # b, a = signal.butter(N=6, Wn=[low, high], btype='bandpass')
        # filtered_signal = signal.lfilter(b, a, data)
        outSig = self.enhancer(data, fs)
        # processed_signal = self.spectral_subtraction(data, fs)
        return outSig
>>>>>>> 96908d54

    def audio_callback(self, msg):
        try:
            sigIn_frontLeft, sigIn_frontRight = self.process_audio_data(msg)

            if not self.is_intense_enough(sigIn_frontLeft):
                return

            with self.lock:
                # Update localization buffers
                self.update_buffers(sigIn_frontLeft, sigIn_frontRight)
                # Also update plot buffer with unfiltered data from front left
                data_length = len(sigIn_frontLeft)  # always 4096
                if self.plot_buffer_index + data_length <= self.plot_buffer_size:
                    self.plot_buffer[self.plot_buffer_index:self.plot_buffer_index + data_length] = sigIn_frontLeft
                    self.plot_buffer_index += data_length
                else:
                    remaining = self.plot_buffer_size - self.plot_buffer_index
                    if remaining > 0:
                        self.plot_buffer[self.plot_buffer_index:] = sigIn_frontLeft[:remaining]
                        self.plot_buffer_index = self.plot_buffer_size

            # When 10 seconds of data have been accumulated, process and plot
            if self.plot_buffer_index >= self.plot_buffer_size:
                # Apply filtering to the 10-second block
                filtered_plot_signal = self.apply_bandpass_and_spectral_subtraction(self.plot_buffer, self.frequency_sample)
                self.plot_signals(self.plot_buffer, filtered_plot_signal)
                # Reset the plot buffer for the next 10 seconds
                with self.lock:
                    self.plot_buffer_index = 0

            # Localization processing (using the 8192-sample buffers)
            if self.accumulated_samples >= self.localization_buffer_size:
                processed_signal = self.apply_bandpass_and_spectral_subtraction(self.frontleft_buffer, self.frequency_sample)
                self.publish_signal(processed_signal)
                if self.voice_detected(self.frontleft_buffer):
                    self.localize(self.frontleft_buffer, self.frontright_buffer)
                self.frontleft_buffer = np.zeros(self.localization_buffer_size, dtype=np.float32)
                self.frontright_buffer = np.zeros(self.localization_buffer_size, dtype=np.float32)
                self.accumulated_samples = 0

        except Exception as e:
            rospy.logerr(f"Error in audio_callback: {e}")

    def process_audio_data(self, msg):
        try:
            sigIn_frontLeft = np.array(msg.frontLeft, dtype=np.float32) / 32767.0
            sigIn_frontRight = np.array(msg.frontRight, dtype=np.float32) / 32767.0
            return sigIn_frontLeft, sigIn_frontRight
        except Exception as e:
            rospy.logerr(f"Error processing audio data: {e}")
            return (np.zeros(self.localization_buffer_size, dtype=np.float32),
                    np.zeros(self.localization_buffer_size, dtype=np.float32))

    def is_intense_enough(self, signal_data):
        intensity = np.sqrt(np.mean(signal_data ** 2))
        return intensity >= self.intensity_threshold

    def update_buffers(self, sigIn_frontLeft, sigIn_frontRight):
        data_length = len(sigIn_frontLeft)  # always 4096
        if self.accumulated_samples + data_length <= self.localization_buffer_size:
            start_index = self.accumulated_samples
            end_index = start_index + data_length
            self.frontleft_buffer[start_index:end_index] = sigIn_frontLeft
            self.frontright_buffer[start_index:end_index] = sigIn_frontRight
            self.accumulated_samples += data_length
        else:
            remaining = self.localization_buffer_size - self.accumulated_samples
            if remaining > 0:
                self.frontleft_buffer[self.accumulated_samples:] = sigIn_frontLeft[:remaining]
                self.frontright_buffer[self.accumulated_samples:] = sigIn_frontRight[:remaining]
                self.accumulated_samples = self.localization_buffer_size

    def voice_detected(self, audio_frame):
        try:
            for start in range(0, len(audio_frame) - self.vad_frame_size + 1, self.vad_frame_size):
                frame = audio_frame[start:start + self.vad_frame_size]
                frame_bytes = (frame * 32767).astype(np.int16).tobytes()
                if self.vad.is_speech(frame_bytes, self.frequency_sample):
                    return True
            return False
        except Exception as e:
            rospy.logwarn(f"Error in VAD processing: {e}")
            return False

    def localize(self, sigIn_frontLeft, sigIn_frontRight):
        try:
            itd = self.gcc_phat(sigIn_frontLeft, sigIn_frontRight, self.frequency_sample)
            angle = self.calculate_angle(itd)
            self.publish_angle(angle)
        except Exception as e:
            rospy.logwarn(f"Error in localization: {e}")

    def gcc_phat(self, sig, ref_sig, fs, max_tau=None, interp=16):
        try:
            n = sig.shape[0] + ref_sig.shape[0]
            SIG = np.fft.rfft(sig, n=n)
            REFSIG = np.fft.rfft(ref_sig, n=n)
            R = SIG * np.conj(REFSIG)
            R /= (np.abs(R) + 1e-10)
            cc = np.fft.irfft(R, n=n)
            max_shift = int(n / 2)
            if max_tau:
                max_shift = min(int(fs * max_tau), max_shift)
            cc = np.concatenate((cc[-max_shift:], cc[:max_shift + 1]))
            shift = np.argmax(np.abs(cc)) - max_shift
            return shift / float(fs)
        except Exception as e:
            rospy.logerr(f"Error in GCC-PHAT: {e}")
            return 0

    def calculate_angle(self, itd):
        try:
            z = itd * (self.speed_of_sound / self.distance_between_ears)
            z = max(-1.0, min(1.0, z))
            angle = math.asin(z) * (180.0 / math.pi)
            return angle
        except ValueError as e:
            rospy.logwarn(f"Invalid ITD for angle calculation: {e}")
            return 0.0

    def publish_angle(self, angle):
        angle_msg = std_msgs.msg.Float32()
        angle_msg.data = angle
        self.direction_pub.publish(angle_msg)

    def publish_signal(self, signal_data):
        signal_msg = Float32MultiArray()
        signal_msg.data = signal_data.tolist()
        self.signal_pub.publish(signal_msg)

    def plot_signals(self, unfiltered, filtered):
        """
        Plot the unfiltered and filtered signals for a 10-second duration.
        """
        # Ensure the filtered signal has the same length as the unfiltered signal
        if filtered.shape[0] > self.plot_buffer_size:
            filtered = filtered[:self.plot_buffer_size]
        elif filtered.shape[0] < self.plot_buffer_size:
            pad_length = self.plot_buffer_size - filtered.shape[0]
            filtered = np.concatenate((filtered, np.zeros(pad_length, dtype=filtered.dtype)))
        
        t = np.linspace(0, 10, self.plot_buffer_size, endpoint=False)
        plt.figure(figsize=(12, 6))
        plt.plot(t, unfiltered, label='Unfiltered Signal')
        plt.plot(t, filtered, label='Filtered Signal', alpha=0.7)
        plt.xlabel('Time (s)')
        plt.ylabel('Amplitude')
        plt.title('10-Second Audio Signal')
        plt.legend()
        plt.tight_layout()
        plt.savefig('/home/yoha/workspace/pepper_rob_ws/src/cssr4africa/cssr_system/sound_detection/data/audio_signal_plot.png')
        plt.close()
        rospy.loginfo("Plotted 10-second audio signal.")

    def spin(self):
        rospy.spin()<|MERGE_RESOLUTION|>--- conflicted
+++ resolved
@@ -26,7 +26,6 @@
 import matplotlib
 matplotlib.use('Agg')
 import matplotlib.pyplot as plt
-from sound_detection_filter import NSnet2Enhancer
 from sound_detection.msg import sound_detection
 from threading import Lock
 from std_msgs.msg import Float32MultiArray
@@ -141,7 +140,6 @@
         return recovered_signal
 
     def apply_bandpass_and_spectral_subtraction(self, data, fs):
-<<<<<<< HEAD
         lowcut = 300.0
         highcut = 3400.0
         nyq = 0.5 * fs
@@ -151,18 +149,6 @@
         filtered_signal = signal.lfilter(b, a, data)
         processed_signal = self.spectral_subtraction(filtered_signal, fs)
         return processed_signal
-=======
-        # lowcut = 300.0
-        # highcut = 3400.0
-        # nyq = 0.5 * fs
-        # low = lowcut / nyq
-        # high = highcut / nyq
-        # b, a = signal.butter(N=6, Wn=[low, high], btype='bandpass')
-        # filtered_signal = signal.lfilter(b, a, data)
-        outSig = self.enhancer(data, fs)
-        # processed_signal = self.spectral_subtraction(data, fs)
-        return outSig
->>>>>>> 96908d54
 
     def audio_callback(self, msg):
         try:
